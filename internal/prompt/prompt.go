--- conflicted
+++ resolved
@@ -257,12 +257,7 @@
 
 // Region returns the region the user has passed in via flag or prompts the
 // user for one.
-<<<<<<< HEAD
 func MultiRegion(ctx context.Context, msg string, currentRegions []string, excludeRegion string) (*[]api.Region, error) {
-
-=======
-func MultiRegion(ctx context.Context, msg string, excludeRegion *api.Region) (*[]api.Region, error) {
->>>>>>> 4ab25496
 	regions, _, err := sortedRegions(ctx)
 	if err != nil {
 		return nil, err
@@ -339,12 +334,8 @@
 	return
 }
 
-<<<<<<< HEAD
 func MultiSelectRegion(ctx context.Context, msg string, regions []api.Region, currentRegions []string, excludeRegion string) (selectedRegions []api.Region, err error) {
 
-=======
-func MultiSelectRegion(ctx context.Context, msg string, regions []api.Region, excludeRegion *api.Region) (selectedRegions []api.Region, err error) {
->>>>>>> 4ab25496
 	var options []string
 
 	includedRegions := helpers.Filter(regions, func(r api.Region) bool {
