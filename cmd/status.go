package cmd

import (
	"fmt"
	"io"
	"os"

	"github.com/superfly/flyctl/cmdctx"

	"github.com/segmentio/textio"
	"github.com/spf13/cobra"
	"github.com/superfly/flyctl/api"
	"github.com/superfly/flyctl/docstrings"

	"github.com/logrusorgru/aurora"
	"github.com/superfly/flyctl/cmd/presenters"
)

func newStatusCommand() *Command {
	statusStrings := docstrings.Get("status")
	cmd := BuildCommandKS(nil, runStatus, statusStrings, os.Stdout, requireSession, requireAppNameAsArg)

	//TODO: Move flag descriptions to docstrings
	cmd.AddBoolFlag(BoolFlagOpts{Name: "all", Description: "Show completed allocations"})

	allocStatusStrings := docstrings.Get("status.alloc")
	allocStatusCmd := BuildCommand(cmd, runAllocStatus, allocStatusStrings.Usage, allocStatusStrings.Short, allocStatusStrings.Long, os.Stdout, requireSession, requireAppName)
	allocStatusCmd.Args = cobra.ExactArgs(1)
	return cmd
}

func runStatus(ctx *cmdctx.CmdContext) error {
	app, err := ctx.Client.API().GetAppStatus(ctx.AppName, ctx.Config.GetBool("all"))

	if err != nil {
		return err
	}

<<<<<<< HEAD
	_, backupregions, err := ctx.Client.API().ListAppRegions(ctx.AppName)
	if err != nil {
		return err
	}

=======
>>>>>>> 88b22f9d
	err = ctx.Frender(cmdctx.PresenterOption{Presentable: &presenters.AppStatus{AppStatus: *app}, HideHeader: true, Vertical: true, Title: "App"})
	if err != nil {
		return err
	}

	// If JSON output, everything has been printed, so return
	if ctx.OutputJSON() {
		return nil
	}

	// Continue formatted output
	if !app.Deployed {
		fmt.Println(`App has not been deployed yet.`)
		return nil
	}

	if app.DeploymentStatus != nil {
		err = ctx.Frender(cmdctx.PresenterOption{
			Presentable: &presenters.DeploymentStatus{Status: app.DeploymentStatus},
			Vertical:    true,
			Title:       "Deployment Status",
		})

		if err != nil {
			return err
		}
	}

	_, backupregions, err := ctx.Client.API().ListAppRegions(ctx.AppName)

	if err != nil {
		return err
	}

	err = ctx.Frender(cmdctx.PresenterOption{
		Presentable: &presenters.Allocations{Allocations: app.Allocations, BackupRegions: backupregions},
		Title:       "Allocations",
	})

	if err != nil {
		return err
	}

	return nil
}

func runAllocStatus(ctx *cmdctx.CmdContext) error {
	alloc, err := ctx.Client.API().GetAllocationStatus(ctx.AppName, ctx.Args[0], 25)
	if err != nil {
		return err
	}

	if alloc == nil {
		return api.ErrNotFound
	}

	err = ctx.Frender(
		cmdctx.PresenterOption{
			Title: "Allocation",
			Presentable: &presenters.Allocations{
				Allocations: []*api.AllocationStatus{alloc},
			},
			Vertical: true,
		},
		cmdctx.PresenterOption{
			Title: "Recent Events",
			Presentable: &presenters.AllocationEvents{
				Events: alloc.Events,
			},
		},
		cmdctx.PresenterOption{
			Title: "Checks",
			Presentable: &presenters.AllocationChecks{
				Checks: alloc.Checks,
			},
		},
	)
	if err != nil {
		return err
	}

	var p io.Writer
	var pw *textio.PrefixWriter

	if !ctx.OutputJSON() {
		fmt.Println(aurora.Bold("Recent Logs"))
		pw = textio.NewPrefixWriter(ctx.Out, "  ")
		p = pw
	} else {
		p = ctx.Out
	}

	logPresenter := presenters.LogPresenter{HideAllocID: true, HideRegion: true, RemoveNewlines: true}
	logPresenter.FPrint(p, ctx.OutputJSON(), alloc.RecentLogs)

	if p != ctx.Out {
		_ = pw.Flush()
	}

	return nil
}<|MERGE_RESOLUTION|>--- conflicted
+++ resolved
@@ -36,14 +36,6 @@
 		return err
 	}
 
-<<<<<<< HEAD
-	_, backupregions, err := ctx.Client.API().ListAppRegions(ctx.AppName)
-	if err != nil {
-		return err
-	}
-
-=======
->>>>>>> 88b22f9d
 	err = ctx.Frender(cmdctx.PresenterOption{Presentable: &presenters.AppStatus{AppStatus: *app}, HideHeader: true, Vertical: true, Title: "App"})
 	if err != nil {
 		return err
