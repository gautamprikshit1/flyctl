--- conflicted
+++ resolved
@@ -398,9 +398,6 @@
 	stdout := result.StdOut().String()
 	require.Contains(f, stdout, "Created app")
 	require.Contains(f, stdout, "Wrote config file fly.toml")
-<<<<<<< HEAD
-=======
-
 }
 
 func TestAppsV2Config_ProcessGroups(t *testing.T) {
@@ -584,5 +581,4 @@
 	}
 	assert.Equal(t, idMatchFound, true, "could not find 'web' machine with matching machine ID")
 
->>>>>>> 6819333d
 }