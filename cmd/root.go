package cmd

import (
	"context"
	"errors"
	"fmt"
	"os"

	"github.com/hashicorp/go-multierror"
	"github.com/logrusorgru/aurora"
	"github.com/spf13/cobra"
	"github.com/spf13/viper"
	"github.com/superfly/flyctl/docstrings"
	"github.com/superfly/flyctl/flyctl"
	"github.com/superfly/flyctl/internal/client"
)

// ErrAbort - Error generated when application aborts
var ErrAbort = errors.New("abort")
var flyctlClient *client.Client

var rootStrings = docstrings.Get("flyctl")
var rootCmd = &Command{
	Command: &cobra.Command{
		Use:   rootStrings.Usage,
		Short: rootStrings.Short,
		Long:  rootStrings.Long,
		PersistentPreRun: func(cmd *cobra.Command, args []string) {
			cmd.SilenceUsage = true
			cmd.SilenceErrors = true

			flyctlClient = client.NewClient()
		},
	},
}

// GetRootCommand - root for commands
func GetRootCommand() *cobra.Command {
	return rootCmd.Command
}

// Execute - root command execution
func Execute() {
	defer flyctl.BackgroundTaskWG.Wait()

	err := rootCmd.Execute()
	checkErr(err)
}

func init() {
	rootCmd.PersistentFlags().StringP("access-token", "t", "", "Fly API Access Token")
	viper.BindPFlag(flyctl.ConfigAPIToken, rootCmd.PersistentFlags().Lookup("access-token"))

	rootCmd.PersistentFlags().BoolP("verbose", "v", false, "verbose output")
	viper.BindPFlag(flyctl.ConfigVerboseOutput, rootCmd.PersistentFlags().Lookup("verbose"))

	rootCmd.PersistentFlags().BoolP("json", "j", false, "json output")
	viper.BindPFlag(flyctl.ConfigJSONOutput, rootCmd.PersistentFlags().Lookup("json"))

	rootCmd.PersistentFlags().Bool("gqlerrorlogging", false, "Log GraphQL errors directly to stdout")

	rootCmd.PersistentFlags().MarkHidden("gqlerrorlogging")

	rootCmd.AddCommand(
		newAppsCommand(),
		newAuthCommand(),
		newBuildsCommand(),
		newCurlCommand(),
		newCertificatesCommand(),
		newConfigCommand(),
		newDashboardCommand(),
		newDeployCommand(),
		newDestroyCommand(),
		newDocsCommand(),
		newHistoryCommand(),
		newInfoCommand(),
		newInitCommand(),
		newIPAddressesCommand(),
		newListCommand(),
		newLogsCommand(),
		newMonitorCommand(),
		newMoveCommand(),
		newOpenCommand(),
		newPlatformCommand(),
		newRegionsCommand(),
		newReleasesCommand(),
		newRestartCommand(),
		newResumeCommand(),
		newScaleCommand(),
		newSecretsCommand(),
		newStatusCommand(),
		newSuspendCommand(),
		newVersionCommand(),
<<<<<<< HEAD
		newDnsCommand(),
=======
		newOrgsCommand(),
>>>>>>> 12ceb4b8
	)

	initConfig()
}

func initConfig() {
	flyctl.InitConfig()
	flyctl.CheckForUpdate()
}

func checkErr(err error) {
	if err == nil {
		return
	}

	if !isCancelledError(err) {
		fmt.Println(aurora.Red("Error"), err)
	}

	safeExit()
}

func isCancelledError(err error) bool {
	if err == ErrAbort {
		return true
	}

	if err == context.Canceled {
		return true
	}

	if merr, ok := err.(*multierror.Error); ok {
		if len(merr.Errors) == 1 && merr.Errors[0] == context.Canceled {
			return true
		}
	}

	return false
}

func safeExit() {
	flyctl.BackgroundTaskWG.Wait()

	os.Exit(1)
}<|MERGE_RESOLUTION|>--- conflicted
+++ resolved
@@ -91,11 +91,8 @@
 		newStatusCommand(),
 		newSuspendCommand(),
 		newVersionCommand(),
-<<<<<<< HEAD
 		newDnsCommand(),
-=======
 		newOrgsCommand(),
->>>>>>> 12ceb4b8
 	)
 
 	initConfig()
